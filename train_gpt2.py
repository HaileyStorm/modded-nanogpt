import math
import os
import sys

with open(sys.argv[0]) as f:
    code = f.read()  # read the code of this file ASAP, for logging
import uuid
import time
import contextlib
from dataclasses import dataclass
from pathlib import Path

import torch
from torch import nn
import torch.nn.functional as F
import torch.distributed as dist
import torch._inductor.config as config
from torch.nn.parallel import DistributedDataParallel as DDP
from torch.nn.attention.flex_attention import BlockMask, flex_attention  # KoszarskyB


# -----------------------------------------------------------------------------
# Muon optimizer

@torch.compile
def zeropower_via_newtonschulz5(G, steps):
    """
    Newton-Schulz iteration to compute the zeroth power / orthogonalization of G. We opt to use a
    quintic iteration whose coefficients are selected to maximize the slope at zero. For the purpose
    of minimizing steps, it turns out to be empirically effective to keep increasing the slope at
    zero even beyond the point where the iteration no longer converges all the way to one everywhere
    on the interval. This iteration therefore does not produce UV^T but rather something like US'V^T
    where S' is diagonal with S_{ii}' ~ Uniform(0.5, 1.5), which turns out not to hurt model
    performance at all relative to UV^T, where USV^T = G is the SVD.
    """
    assert len(G.shape) == 2
    a, b, c = (3.4445, -4.7750, 2.0315)
    X = G.bfloat16()
    if G.size(0) > G.size(1):
        X = X.T

    # Use the Frobenius norm of (X @ X.T)^2 computed during first NS iteration to ensure spectral norm
    # is below 1, as suggested by Johan Sokrates Wind @johanwind
    # https://github.com/KellerJordan/modded-nanogpt/discussions/23#discussioncomment-11293594
    A = X @ X.T
    A2 = A @ A
    A2_norm = A2.norm() + 1e-28
    X /= A2_norm ** 0.25  # ensure top singular value <= 1
    A /= A2_norm ** 0.5
    A2 /= A2_norm
    X = a * X + (b * A + c * A2) @ X

    # Perform the remaining NS iterations
    for _ in range(steps - 1):
        A = X @ X.T
        B = b * A + c * A @ A  # adapted from suggestion by @jxbz, @leloykun, and @YouJiacheng
        X = a * X + B @ X

    if G.size(0) > G.size(1):
        X = X.T
    return X


class Muon(torch.optim.Optimizer):
    """
    Muon - MomentUm Orthogonalized by Newton-schulz

    Muon internally runs standard SGD-momentum, and then performs an orthogonalization post-
    processing step, in which each 2D parameter's update is replaced with the nearest orthogonal
    matrix. To efficiently orthogonalize each update, we use a Newton-Schulz iteration, which has
    the advantage that it can be stably run in bfloat16 on the GPU.

    Some warnings:
    - This optimizer assumes that all parameters passed in are 2D.
    - It should not be used for the embedding layer, the final fully connected layer, or any {0,1}-D
    parameters; those should all be optimized by a standard method (e.g., AdamW).
    - To use it with 4D convolutional filters, it works well to just flatten their last 3 dimensions.
    - We believe it is unlikely to work well for training with small batch size.
    - We believe it may not work well for finetuning pretrained models, but we haven't tested this.
    - We have not yet tried this optimizer for training scenarios larger than NanoGPT (124M).

    Arguments:
        lr: The learning rate used by the internal SGD.
        momentum: The momentum used by the internal SGD.
        nesterov: Whether to use Nesterov-style momentum in the internal SGD. (recommended)
        ns_steps: The number of Newton-Schulz iteration steps to use.
    """

    def __init__(self, params, lr=0.02, momentum=0.95, nesterov=True, ns_steps=5):
        self.world_size = int(os.environ['WORLD_SIZE'])
        self.rank = int(os.environ['RANK'])
        defaults = dict(lr=lr, momentum=momentum, nesterov=nesterov, ns_steps=ns_steps)
        params = list(params)
        assert all(isinstance(p, torch.Tensor) for p in params)
        sizes = {p.numel() for p in params}
        param_groups = [
            {
                'params': [p for p in params if p.numel() == size],
                'update_buffer': [
                    torch.empty(size, device='cuda', dtype=torch.bfloat16)
                    for _ in range(self.world_size)
                ],
            }
            for size in sizes
        ]
        super().__init__(param_groups, defaults)

    def step(self):

        for group in self.param_groups:

            lr = group['lr']
            momentum = group['momentum']
            nesterov = group['nesterov']
            ns_steps = group['ns_steps']
            update_buffers = group['update_buffer']
            # generate weight updates in distributed fashion
            params = group['params']
            assert len(params) % self.world_size == 0
            handle = None
            params_world = None

            def update_prev():
                if params_world is None:
                    return
                assert handle is not None
                handle.wait()
                for p_world, g_world in zip(params_world, update_buffers):
                    p_world.data.add_(
                        g_world.view_as(p_world),
                        alpha=-lr * max(1, p_world.size(0) / p_world.size(1)) ** 0.5,
                    )

            for base_i in range(len(params))[::self.world_size]:
                p = params[base_i + self.rank]
                g = p.grad
                assert g is not None
                state = self.state[p]
                if 'momentum_buffer' not in state:
                    state['momentum_buffer'] = torch.zeros_like(g)
                buf = state['momentum_buffer']
                buf.lerp_(g, 1 - momentum)
                g = g.lerp_(buf, momentum) if nesterov else buf
                g = zeropower_via_newtonschulz5(g, steps=ns_steps).flatten()
                update_prev()
                handle = dist.all_gather(update_buffers, g, async_op=True)
                params_world = params[base_i: base_i + self.world_size]
            update_prev()


# -----------------------------------------------------------------------------
# PyTorch nn.Module definitions for the GPT-2 model

def norm(x):
    return F.rms_norm(x, (x.size(-1),))


class CastedLinear(nn.Linear):

    def __init__(self, in_features, out_features):
        super().__init__(in_features, out_features, bias=False)

    def forward(self, x):
        return F.linear(x, self.weight.to(x.dtype))


class Rotary(torch.nn.Module):

    def __init__(self, dim, base=10000):
        super().__init__()
        self.register_buffer('inv_freq', (1 / base) ** (torch.arange(0, dim, 2) / dim))
        self.seq_len_cached = None
        self.cos_cached = None
        self.sin_cached = None

    def forward(self, x):
        seq_len = x.shape[1]
        if seq_len != self.seq_len_cached:
            t = torch.arange(seq_len, device=x.device)
            freqs = torch.outer(t, self.inv_freq)
            self.seq_len_cached = seq_len
            self.cos_cached = freqs.cos()
            self.sin_cached = freqs.sin()
        cos, sin = self.cos_cached[None, :, None, :], self.sin_cached[None, :, None, :]
        # apply_rotary_emb(x, cos, sin)
        x1, x2 = x.chunk(2, dim=3)
        y1 = x1 * cos + x2 * sin
        y2 = x1 * (-sin) + x2 * cos
        return torch.cat((y1, y2), 3).type_as(x)


class CausalSelfAttention(nn.Module):

    def __init__(self, dim, num_heads):
        super().__init__()
        assert dim % num_heads == 0
        self.num_heads = num_heads
        self.c_q = CastedLinear(dim, dim)
        self.c_k = CastedLinear(dim, dim)
        self.c_v = CastedLinear(dim, dim)
        self.lambdas = nn.Parameter(torch.tensor([0.5, 0.5]))
        self.rotary = Rotary(dim // num_heads) # dim // num_heads = head_dim
        self.c_proj = CastedLinear(dim, dim)
        self.c_proj.weight.data.zero_() # zero init suggested by @Grad62304977

    def forward(self, x, vi, block_mask):
        B, T = x.size(0), x.size(1) # batch size, sequence length
        assert B == 1, "Must use batch size = 1 for FlexAttention"
        q = self.c_q(x).view(B, T, self.num_heads, -1)
        k = self.c_k(x).view(B, T, self.num_heads, -1)
        v = self.c_v(x).view(B, T, self.num_heads, -1)
        v = self.lambdas[0] * v + self.lambdas[1] * vi.view_as(v) # @KoszarskyB & @Grad62304977
        q, k = norm(q), norm(k) # QK norm @Grad62304977
        q, k = self.rotary(q), self.rotary(k)
        y = flex_attention(q.transpose(1, 2), k.transpose(1, 2), v.transpose(1, 2), block_mask=block_mask, enable_gqa=True)
        y = y.transpose(1, 2).contiguous().view_as(x) # re-assemble all head outputs side by side
        y = self.c_proj(y)
        return y


class MLP(nn.Module):

    def __init__(self, dim):
        super().__init__()
        self.c_fc = CastedLinear(dim, 4 * dim)
        self.c_proj = CastedLinear(4 * dim, dim)
        self.c_proj.weight.data.zero_()  # zero init suggested by @Grad62304977

    def forward(self, x):
        x = self.c_fc(x)
        x = F.relu(
            x).square()  # https://arxiv.org/abs/2109.08668v2; ~1-2% better than GELU; suggested by @SKYLINEZ007 and @Grad62304977
        x = self.c_proj(x)
        return x


class Block(nn.Module):

    def __init__(self, config):
        super().__init__()
        self.attn = CausalSelfAttention(config.model_dim, config.num_heads)
        self.mlp = MLP(config.model_dim)
        self.lambdas = nn.Parameter(torch.tensor([1., 0.]))

    def forward(self, x, vi, x0, block_mask):
        x = self.lambdas[0] * x + self.lambdas[1] * x0
        x = x + self.attn(norm(x), vi, block_mask)
        x = x + self.mlp(norm(x))
        return x


class ValueEmbedding(nn.Module):
    def __init__(self, config: "GPTConfig"):
        super().__init__()
        self.__setattr__
        self.embed = nn.ModuleList([
            nn.Embedding(config.vocab_size, config.model_dim)
            for _ in range(6)
        ])

    def forward(self, inputs) -> "list[torch.Tensor]":
        ve = [emb(inputs) for emb in self.embed]
        ve += reversed(ve)
        return ve


# -----------------------------------------------------------------------------
# The main GPT-2 model

@dataclass
class GPTConfig:
    vocab_size: int = 50304
    num_layers: int = 12
    num_heads: int = 6  # head dim 128 suggested by @Grad62304977
    model_dim: int = 768


class GPT(nn.Module):

    def __init__(self, config: GPTConfig):
        super().__init__()
        self.num_layers = config.num_layers

        # U-net design by @brendanh0gan
        self.num_encoder_layers = config.num_layers // 2  # Half of the layers for encoder
        self.num_decoder_layers = config.num_layers - self.num_encoder_layers  # Remaining for decoder
        # Add learnable skip connection weights for decoder layers
        self.skip_weights = nn.Parameter(torch.ones(self.num_decoder_layers))

        self.embed = nn.Embedding(config.vocab_size, config.model_dim)
        self.blocks = nn.ModuleList([Block(config) for _ in range(config.num_layers)])
        # token value embeddings by @KoszarskyB - inspired by @Grad62304977's value residual learning
        # U-net structure on token value embeddings by @leloykun
        self.value_embeds = ValueEmbedding(config)
        self.lm_head = CastedLinear(config.model_dim, config.vocab_size)
        self.lm_head.weight.data.zero_()  # @Grad62304977

    def forward(
            self,
            inputs: torch.Tensor,
            targets: torch.Tensor,
            sliding_window_num_blocks: torch.Tensor,
    ):
        BLOCK_SIZE = 128
        assert inputs.ndim == 1
        docs = (inputs == 50256).cumsum(0)
        docs_low = docs.view(-1, BLOCK_SIZE)[:, 0].contiguous()
        docs_high = docs.view(-1, BLOCK_SIZE)[:, -1].contiguous()

        def document_causal(b, h, q_idx, kv_idx):
            causal_mask = q_idx >= kv_idx
            document_mask = docs[q_idx] == docs[kv_idx]
            return causal_mask & document_mask

        def dense_to_ordered(dense_mask: torch.Tensor):
            num_blocks = dense_mask.sum(dim=-1, dtype=torch.int32)
            indices = dense_mask.argsort(dim=-1, descending=True, stable=True).to(torch.int32)
            return num_blocks[None, None].contiguous(), indices[None, None].contiguous()

        def create_doc_swc_block_mask(sliding_window_num_blocks: torch.Tensor):
            kv_idx = block_idx = torch.arange(512, dtype=torch.int32, device="cuda")
            q_idx = block_idx[:, None]
            causal_bm = q_idx >= kv_idx
            causal_full_bm = q_idx > kv_idx
            window_bm = q_idx - kv_idx < sliding_window_num_blocks
            window_full_bm = window_bm
            # document_bm = (docs_low[q_idx] <= docs_high[kv_idx]) & (docs_low[kv_idx] <= docs_high[q_idx])
            document_bm = (docs_low[:, None] <= docs_high) & (docs_low <= docs_high[:, None])
            document_full_bm = (docs_low[:, None] == docs_high) & (docs_low == docs_high[:, None])
            nonzero_bm = causal_bm & window_bm & document_bm
            full_bm = causal_full_bm & window_full_bm & document_full_bm
            kv_num_blocks, kv_indices = dense_to_ordered(nonzero_bm ^ full_bm)
            full_kv_num_blocks, full_kv_indices = dense_to_ordered(full_bm)
            return BlockMask.from_kv_blocks(
                kv_num_blocks,
                kv_indices,
                full_kv_num_blocks,
                full_kv_indices,
                BLOCK_SIZE=BLOCK_SIZE,
                mask_mod=document_causal,
            )

        block_mask = create_doc_swc_block_mask(sliding_window_num_blocks)

        # forward the GPT model itself
        x = self.embed(inputs[None])  # token embeddings of shape (b, t, model_dim)
        x = norm(x)  # @Grad62304977
        x0 = x
        ve = self.value_embeds(inputs)
        ve_enc, ve_dec = ve[:self.num_encoder_layers], ve[self.num_encoder_layers:]

        # Store outputs for U-Net skip connections
        skip_connections = []
        # Encoder pass - process only the first half of the blocks
        for i in range(self.num_encoder_layers):
            x = self.blocks[i](x, ve_enc[i], x0, block_mask)
            skip_connections.append(x)
        # Decoder pass - process the remaining blocks with weighted skip connections
        for i in range(self.num_decoder_layers):
            x = x + self.skip_weights[i] * skip_connections.pop()
            # U-net structure on token value embeddings by @leloykun
            x = self.blocks[self.num_encoder_layers + i](x, ve_dec[i], x0, block_mask)

        x = norm(x)
        logits = self.lm_head(x)
        logits = 30 * torch.tanh(logits / 30)  # @Grad62304977
        logits = logits.float()
        loss = F.cross_entropy(logits.view(-1, logits.size(-1)), targets.view(-1))
        return loss


# -----------------------------------------------------------------------------
# Our own simple Distributed Data Loader

def _peek_data_shard(file: Path):
    # only reads the header, returns header data
    # header is 256 int32
    header = torch.from_file(f"{file}", False, 256, dtype=torch.int32)
    assert header[0] == 20240520, "magic number mismatch in the data .bin file"
    assert header[1] == 1, "unsupported version"
    return int(header[2])  # number of tokens (claimed)


def _load_data_shard(path: Path, num_tokens):
    with path.open("rb", buffering=0) as f:
        tokens = torch.empty(num_tokens, dtype=torch.uint16, pin_memory=True)
        f.seek(256 * 4)
        nbytes = f.readinto(tokens.numpy())
        assert nbytes == 2 * num_tokens, "number of tokens read does not match header?"
    return tokens


class DistributedDataLoader:
    def __init__(self, filename_pattern, seq_len, process_rank, num_processes):
        self.process_rank = process_rank
        self.num_processes = num_processes
        self.seq_len = seq_len

        # glob files that match the pattern
        self.files = sorted(Path.cwd().glob(filename_pattern))
        assert len(self.files) > 0, f"did not find any files that match the pattern {filename_pattern}"

        # load and validate all data shards, count number of tokens in total
        self.files_num_tokens = [_peek_data_shard(file) for file in self.files]
        assert min(self.files_num_tokens) >= num_processes * seq_len + 1
        self.total_num_tokens = sum(self.files_num_tokens)

        self.reset()

    def reset(self):
        self.current_shard = -1
        self.advance()

    def advance(self):  # advance to next data shard
        self.current_shard = (self.current_shard + 1) % len(self.files)
        self.current_position = self.process_rank * self.seq_len
        self.tokens = _load_data_shard(self.files[self.current_shard], self.files_num_tokens[self.current_shard])

    def next_batch(self):
        batch_size = self.seq_len * self.num_processes
        buf = self.tokens[self.current_position:self.current_position + self.seq_len + 1]
        # host side async is sufficient;
        # no performance improvement was observed when introducing a separate stream.
        inputs = buf[:-1].to(device="cuda", dtype=torch.int32, non_blocking=True)  # inputs
        targets = buf[1:].to(device="cuda", dtype=torch.int64, non_blocking=True)  # targets
        # advance current position and load next shard if necessary
        self.current_position += batch_size
        if self.current_position + batch_size + 1 >= len(self.tokens):
            self.advance()
        return inputs, targets


# -----------------------------------------------------------------------------
# int main

@dataclass
class Hyperparameters:
    # data hyperparams
    input_bin: str = 'data/fineweb10B/fineweb_train_*.bin'  # input .bin to train on
    input_val_bin: str = 'data/fineweb10B/fineweb_val_*.bin'  # input .bin to eval validation loss on
    # optimization hyperparams
    batch_size: int = 8  # batch size, in sequences, across all devices
    sequence_length: int = 64 * 1024  # sequence length, in tokens
    num_iterations: int = 1480  # number of iterations to run
    warmup_iters_wsd: int = 0
    warmup_iters_cosine: int = 300
    cooldown_iters: int = 600  # number of iterations of linear warmup/cooldown for triangular or trapezoidal schedule
    weight_decay: float = 0
    # evaluation and logging hyperparams
    val_loss_every: int = 125  # every how many steps to evaluate val loss? 0 for only at the end
    val_tokens: int = 10485760  # how many tokens of validation data? it's important to keep this fixed for consistent comparisons
    save_every: int = 0  # every how many steps to save the checkpoint? 0 for only at the end


args = Hyperparameters()

# set up DDP (distributed data parallel). torchrun sets this env variable
ddp_rank = int(os.environ['RANK'])
ddp_local_rank = int(os.environ['LOCAL_RANK'])
ddp_world_size = int(os.environ['WORLD_SIZE'])
assert torch.cuda.is_available()
device = torch.device(f'cuda:{ddp_local_rank}')
torch.cuda.set_device(device)
print(f'using device: {device}')
dist.init_process_group(backend='nccl', device_id=device)
dist.barrier()
master_process = (ddp_rank == 0)  # this process will do logging, checkpointing etc.

# begin logging
logfile = None
if master_process:
    run_id = uuid.uuid4()
    Path('logs').mkdir(exist_ok=True)
    logdir = Path('logs') / f'{run_id}'
    logdir.mkdir()
    logfile = Path('logs') / f'{run_id}.txt'
    print(logfile.stem)
    # create the log file
    with logfile.open('w') as f:
        # begin the log by printing this file (the Python code)
        print(code, file=f)
        print('=' * 100, file=f)


def print0(s, logonly=False):
    if master_process:
        with logfile.open('a') as f:
            if not logonly:
                print(s)
            print(s, file=f)


# log information about the hardware/software environment this is running on
# and print the full `nvidia-smi` to file
print0(f'Running python {sys.version}')
print0(f'Running pytorch {torch.version.__version__} compiled for CUDA {torch.version.cuda}\nnvidia-smi:')
import subprocess

result = subprocess.run(['nvidia-smi'], stdout=subprocess.PIPE, stderr=subprocess.PIPE, text=True)
print0(f'{result.stdout}', logonly=True)
print0('=' * 100, logonly=True)

# calculate the number of steps to take in the val loop.
assert args.val_tokens % (args.sequence_length * ddp_world_size) == 0
val_steps = args.val_tokens // (args.sequence_length * ddp_world_size)
# calculate the steps of gradient accumulation required to attain the desired global batch size.
assert args.batch_size % (ddp_world_size) == 0
train_accumulation_steps = args.batch_size // ddp_world_size

# load tokens
train_loader = DistributedDataLoader(args.input_bin, args.sequence_length, ddp_rank, ddp_world_size)
val_loader = DistributedDataLoader(args.input_val_bin, args.sequence_length, ddp_rank, ddp_world_size)
print0(
    f"Training DataLoader: total number of tokens: {train_loader.total_num_tokens} across {len(train_loader.files)} files")
print0(
    f"Validation DataLoader: total number of tokens: {val_loader.total_num_tokens} across {len(val_loader.files)} files")
print0('=' * 100, logonly=True)
inputs_train, targets_train = train_loader.next_batch()

# there are only 50257 unique GPT-2 tokens; we extend to nearest multiple of 128 for efficiency. suggested to me by @Grad62304977.
# this originates from Karpathy's experiments.
num_vocab = 50304
model = GPT(GPTConfig(vocab_size=num_vocab, num_layers=12, num_heads=6, model_dim=768))
model = model.cuda().bfloat16()
for m in model.modules():
    if isinstance(m, CastedLinear):
        m.float()
config.coordinate_descent_tuning = True  # suggested by @Chillee
model = torch.compile(model)
# here we wrap model into DDP container
model = DDP(model, device_ids=[ddp_local_rank], broadcast_buffers=False, gradient_as_bucket_view=True)
raw_model = model.module  # always contains the "raw" unwrapped model

# init the optimizer(s)
embed_params = [*raw_model.embed.parameters(), *raw_model.value_embeds.parameters()]
optimizer1 = torch.optim.Adam(embed_params, lr=0.6, betas=(0.8, 0.95), fused=True)
optimizer2 = torch.optim.Adam([raw_model.lm_head.weight], lr=0.008, betas=(0.8, 0.95), fused=True)
params = list(raw_model.blocks.parameters())
matrix_params = [p for p in params if p.ndim == 2]
scalar_params = [p for p in params if p.ndim < 2] + [raw_model.skip_weights]
optimizer3 = torch.optim.AdamW(scalar_params, lr=0.04, betas=(0.8, 0.95), fused=True)
optimizer4 = Muon(matrix_params, lr=0.05, momentum=0.95)
optimizers = [optimizer1, optimizer2, optimizer3, optimizer4]


# learning rate decay scheduler (linear warmup and cooldown)
def get_lr_wsd(it):
    assert it <= args.num_iterations
    # 1) linear warmup for warmup_iters steps
    if it < args.warmup_iters_wsd:
        return (it + 1) / args.warmup_iters_wsd
    # 2) constant lr for a while
    elif it < args.num_iterations - args.cooldown_iters:
        return 1.0
    # 3) linear cooldown
    else:
        decay_ratio = (args.num_iterations - it) / args.cooldown_iters
        return decay_ratio


def get_lr_cosine(it):
    # 1) linear warmup for warmup_iters steps
    if it < args.warmup_iters_cosine:
<<<<<<< HEAD
        lr = it / args.warmup_iters_cosine
        print(lr)
        return lr
    # 2) cosine decay
    progress = (it - args.warmup_iters_cosine) / (args.num_iterations - args.warmup_iters_cosine)
    lr = 0.5 * (1.0 + math.cos(math.pi * progress))
    print(lr)
    return lr
=======
        return it / args.warmup_iters_cosine
    # 2) cosine decay
    progress = (it - args.warmup_iters_cosine) / (args.num_iterations - args.warmup_iters_cosine)
    return 0.5 * (1.0 + math.cos(math.pi * progress))
>>>>>>> ae6a731b


schedulers = []
for i, opt in enumerate(optimizers):
    if i == len(optimizers)-1:  # Muon optimizer
        schedulers.append(torch.optim.lr_scheduler.LambdaLR(opt, get_lr_wsd))
    else:  # Adam(W) optimizers
        schedulers.append(torch.optim.lr_scheduler.LambdaLR(opt, get_lr_cosine))

sliding_window_num_blocks = torch.tensor(1, dtype=torch.int32, device="cuda")
sw_num_blocks_prev = 1
# Start training loop
training_time_ms = 0
# start the clock
torch.cuda.synchronize()
t0 = time.perf_counter()
# begin training
for step in range(args.num_iterations + 1):
    last_step = (step == args.num_iterations)
    # This effectively ignores timing first 10 steps, which are slower for weird reasons.
    # Alternately, and slightly more correctly in terms of benchmarking, we could do 10
    # steps with dummy data first, and then re-initialize the model and reset the loader.
    if step == 10:
        training_time_ms = 0
        t0 = time.perf_counter()
    timed_steps = float('nan') if step <= 11 else (step - 10) + 1  # <= 11 to avoid bug in val

    # Linearly increase the sliding window size over training in chunks of 64 from 64 -> 1792. By @fernbear.bsky.social
    frac_done = step / args.num_iterations  # training progress
    sw_num_blocks = int(((1 - frac_done) * 64 + frac_done * 1792 + 64) // 128)
    if sw_num_blocks != sw_num_blocks_prev:
        sliding_window_num_blocks.copy_(sw_num_blocks, non_blocking=True)
        sw_num_blocks_prev = sw_num_blocks

    # once in a while evaluate the validation dataset
    if (last_step or (args.val_loss_every > 0 and step % args.val_loss_every == 0)):
        # stop the clock
        torch.cuda.synchronize()
        training_time_ms += 1000 * (time.perf_counter() - t0)
        # run validation batches
        model.eval()
        val_loader.reset()
        val_loss = 0.0
        for _ in range(val_steps):
            with torch.no_grad():
                inputs_val, targets_val = val_loader.next_batch()
                val_loss += model(inputs_val, targets_val, sliding_window_num_blocks)
        dist.all_reduce(val_loss, op=dist.ReduceOp.AVG)
        val_loss /= val_steps
        # log val loss to console and to logfile
        print0(
            f'step:{step}/{args.num_iterations} val_loss:{val_loss:.4f} train_time:{training_time_ms:.0f}ms step_avg:{training_time_ms / (timed_steps - 1):.2f}ms')
        # start the clock again
        torch.cuda.synchronize()
        t0 = time.perf_counter()

    if master_process and (last_step or (args.save_every > 0 and step % args.save_every == 0)):
        # stop the clock
        torch.cuda.synchronize()
        training_time_ms += 1000 * (time.perf_counter() - t0)
        # save the state of the training process
        log = dict(step=step, code=code, model=raw_model.state_dict(),
                   optimizers=[opt.state_dict() for opt in optimizers])
        torch.save(log, 'logs/%s/state_step%06d.pt' % (run_id, step))
        # start the clock again
        torch.cuda.synchronize()
        t0 = time.perf_counter()

    # bit confusing: we want to make sure to eval on 0th iteration
    # but also after the very last iteration. so we loop for step <= num_iterations
    # instead of just < num_iterations (one extra due to <=), only to do
    # the validation/sampling one last time, and then we break right here as we're done.
    if last_step:
        break

    # --------------- TRAINING SECTION BEGIN -----------------
    model.train()
    for i in range(1, train_accumulation_steps + 1):
        with contextlib.ExitStack() as stack:
            if i < train_accumulation_steps:  # there's no need to sync gradients every accumulation step
                stack.enter_context(model.no_sync())
            if step >= 5:
                stack.enter_context(torch.compiler.set_stance(skip_guard_eval_unsafe=True))
            model(inputs_train, targets_train, sliding_window_num_blocks).backward()
            inputs_train, targets_train = train_loader.next_batch()
    if train_accumulation_steps != 1:
        for p in model.parameters():
            p.grad /= train_accumulation_steps
    if step < 301:
        # momentum warmup for Muon
        frac = min(step / 300, 1)
        for group in optimizer4.param_groups:
            group['momentum'] = (1 - frac) * 0.85 + frac * 0.95
    # step the optimizers and schedulers
    for opt, sched in zip(optimizers, schedulers):
        opt.step()
        sched.step()
    # null the gradients
    model.zero_grad(set_to_none=True)
    # --------------- TRAINING SECTION END -------------------
    # everything that follows now is just diagnostics, prints, logging, etc.
    approx_time = training_time_ms + 1000 * (time.perf_counter() - t0)
    print0(
        f"step:{step + 1}/{args.num_iterations} train_time:{approx_time:.0f}ms step_avg:{approx_time / timed_steps:.2f}ms")

print0(f"peak memory consumption: {torch.cuda.max_memory_allocated() // 1024 // 1024} MiB")

# -------------------------------------------------------------------------
# clean up nice
dist.destroy_process_group()<|MERGE_RESOLUTION|>--- conflicted
+++ resolved
@@ -443,7 +443,7 @@
     sequence_length: int = 64 * 1024  # sequence length, in tokens
     num_iterations: int = 1480  # number of iterations to run
     warmup_iters_wsd: int = 0
-    warmup_iters_cosine: int = 300
+    warmup_iters_cosine: int = 0
     cooldown_iters: int = 600  # number of iterations of linear warmup/cooldown for triangular or trapezoidal schedule
     weight_decay: float = 0
     # evaluation and logging hyperparams
@@ -561,7 +561,6 @@
 def get_lr_cosine(it):
     # 1) linear warmup for warmup_iters steps
     if it < args.warmup_iters_cosine:
-<<<<<<< HEAD
         lr = it / args.warmup_iters_cosine
         print(lr)
         return lr
@@ -570,12 +569,6 @@
     lr = 0.5 * (1.0 + math.cos(math.pi * progress))
     print(lr)
     return lr
-=======
-        return it / args.warmup_iters_cosine
-    # 2) cosine decay
-    progress = (it - args.warmup_iters_cosine) / (args.num_iterations - args.warmup_iters_cosine)
-    return 0.5 * (1.0 + math.cos(math.pi * progress))
->>>>>>> ae6a731b
 
 
 schedulers = []
