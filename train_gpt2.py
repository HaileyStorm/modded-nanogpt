--- conflicted
+++ resolved
@@ -113,7 +113,7 @@
             total_norm = torch.nn.utils.clip_grad_norm_(params, clip_val)
 
             # Dynamic momentum adjustment
-            norm_ratio = (total_norm * 0.925) / clip_val
+            norm_ratio = (total_norm * 0.9) / clip_val
             norm_factor = max(0.9825, min(1.0475, norm_ratio ** 0.1375))
             current_momentum = momentum * norm_factor
 
@@ -124,11 +124,6 @@
 
             # "Smoothing"
             new_base_momentum = (0.95 * 4.0 + current_momentum + momentum) / 6.0
-<<<<<<< HEAD
-=======
-            current_momentum = (current_momentum * 5.0 + momentum) / 6.0
-            momentum = max(momentum_min, min(momentum_max, current_momentum))
->>>>>>> c236af7b
             group['momentum'] = max(momentum_min, min(momentum_max, new_base_momentum))
 
             assert len(params) % self.world_size == 0
